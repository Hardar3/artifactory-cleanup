--- conflicted
+++ resolved
@@ -4,12 +4,11 @@
 
 | Name | Description |
 | --- | --- |
-<<<<<<< HEAD
 | `DeleteOlderThan(days=N)` | Deletes artifacts that are older than N days |
 | `DeleteWithoutDownloads()` | Deletes artifacts that have never been downloaded (DownloadCount=0). Better to use with `DeleteOlderThan` rule |
 | `DeleteOlderThanNDaysWithoutDownloads(days=N)` | Deletes artifacts that are older than N days and have not been downloaded |
 | `DeleteNotUsedSinse(days=N)` | Delete artifacts that were downloaded, but for a long time. N days passed. Or not downloaded at all from the moment of creation and it's been N days |
-| `DeleteEmptyFolder()` | Clean up empty folders in local repositories. A special rule that runs separately on all repositories. Refers to [deleteEmptyDirs](https://github.com/jfrog/artifactory-user-plugins/tree/master/cleanup/deleteEmptyDirs) plugin |
+| `DeleteEmptyFolder()` | Clean up empty folders in given repository list |
 | `KeepLatestNupkgNVersions(count=N)` | Leaves N nupkg (adds `*.nupkg` filter) in release feature builds |
 | `KeepLatestNFiles(count=N)` | Leaves the last (by creation time) files in the amount of N pieces. WITHOUT accounting subfolders |
 | `KeepLatestNFilesInFolder(count=N)` | Leaves the last (by creation time) files in the number of N pieces in each folder |
@@ -18,21 +17,6 @@
 | `RepoByMask('*.banned')` | Apply rule to repositories matching by mask |
 | `PropertyEq(property_key, property_value)`| Delete repository artifacts only with a specific property value (property_name is the name of the parameter, property_value is the value) |
 | `PropertyNeq(property_key, property_value)`| Delete repository artifacts only if the value != specified. If there is no value, delete it anyway. Allows you to specify the deletion flag `do_not_delete = 1`|
-=======
-| `delete_older_than(days=N)` | Deletes artifacts that are older than N days |
-| `delete_without_downloads()` | Deletes artifacts that have never been downloaded (DownloadCount=0). Better to use with `delete_older_than` rule |
-| `delete_older_than_n_days_without_downloads(days=N)` | Deletes artifacts that are older than N days and have not been downloaded |
-| `delete_not_used_since(days=N)` | Delete artifacts that were downloaded, but for a long time. N days passed. Or not downloaded at all from the moment of creation and it's been N days |
-| `delete_empty_folder()` | Clean up empty folders in given repository list |
-| `keep_latest_nupkg_n_version(count=N)` | Leaves N nupkg (adds `*.nupkg` filter) in release feature builds |
-| `keep_latest_n_file(count=N)` | Leaves the last (by creation time) files in the amount of N pieces. WITHOUT accounting subfolders |
-| `keep_latest_n_file_in_folder(count=N)` | Leaves the last (by creation time) files in the number of N pieces in each folder |
-| `keep_latest_version_n_file_in_folder(count, custom_regexp='some-regexp')` | Leaves the latest N (by version) files in each folder. The definition of the version is using regexp. By default `[^\d][\._]((\d+\.)+\d+)` |
-| `repo('reponame')` | Apply the rule to one repository. If no name is specified, it is taken from the rule name (in `CleanupPolicy` definition) |
-| `repo_by_mask('*.banned')` | Apply rule to repositories matching by mask |
-| `property_eq(property_key, property_value)`| Delete repository artifacts only with a specific property value (property_name is the name of the parameter, property_value is the value) |
-| `property_neq(property_key, property_value)`| Delete repository artifacts only if the value != specified. If there is no value, delete it anyway. Allows you to specify the deletion flag `do_not_delete = 1`|
->>>>>>> 68b69507
 
 ## docker - cleanup rules for docker images
 
