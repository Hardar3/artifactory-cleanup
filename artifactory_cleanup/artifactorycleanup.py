import importlib
import logging
import sys
from datetime import timedelta, date

import requests
from hurry.filesize import size
from plumbum import cli
from prettytable import PrettyTable
from requests.auth import HTTPBasicAuth
from artifactory_cleanup.context_managers import get_context_managers
from artifactory_cleanup.rules.base import CleanupPolicy
<<<<<<< HEAD
from artifactory_cleanup.rules.delete import DeleteEmptyFolder
=======
>>>>>>> 68b69507


requests.packages.urllib3.disable_warnings()


def init_logging():
    logger_format_string = "%(thread)5s %(module)-20s %(levelname)-8s %(message)s"
    logging.basicConfig(
        level=logging.DEBUG, format=logger_format_string, stream=sys.stdout
    )


class ArtifactoryCleanup(cli.Application):
    _user = cli.SwitchAttr(
        ["--user"],
        help="Login to access to the artifactory",
        mandatory=True,
        envname="ARTIFACTORY_USER",
    )

    _password = cli.SwitchAttr(
        ["--password"],
        help="Password to access to the artifactory",
        mandatory=True,
        envname="ARTIFACTORY_PASSWORD",
    )

    _policy_name = cli.SwitchAttr(
        ["--policy-name"], help="Name for a rule", mandatory=False
    )

    _config = cli.SwitchAttr(
        ["--config"], help="Name of config with list of policies", mandatory=False
    )

    _artifactory_server = cli.SwitchAttr(
        ["--artifactory-server"],
        help="URL to artifactory, e.g: https://arti.example.com/artifactory",
        mandatory=True,
        envname="ARTIFACTORY_SERVER",
    )

    _destroy = cli.Flag("--destroy", help="Remove artifacts", mandatory=False)

    _debug = cli.Flag(
        "--debug",
        help="Only print artifacts that can be deleted with the specified cleaning policies and rules",
        mandatory=False,
    )

    _days_in_future = cli.SwitchAttr(
        "--days-in-future",
        help="Simulate future behaviour",
        mandatory=False,
        excludes=["--destroy"],
    )

    def _destroy_or_verbose(self):
        if self._destroy:
            print("*" * 80)
            print("Delete MODE")
        else:
            print("*" * 80)
            print("Verbose MODE")

    def main(self):
        # remove trailing slash
        self._artifactory_server = self._artifactory_server.rstrip("/")
<<<<<<< HEAD
        if self._remove_empty_folder:
            rules = [
                CleanupPolicy(
                    "Cleaning up empty folders in local repositories",
                    DeleteEmptyFolder(),
                )
            ]
        else:
            try:
                self._config = self._config.replace(".py", "")
                sys.path.append(".")
                rules = getattr(importlib.import_module(self._config), "RULES")
            except ImportError as error:
                print("Error: {}".format(error))
                exit(1)
=======
        try:
            self._config = self._config.replace(".py", "")
            sys.path.append(".")
            rules = getattr(importlib.import_module(self._config), "RULES")
        except ImportError as error:
            print("Error: {}".format(error))
            exit(1)
>>>>>>> 68b69507

        self._destroy_or_verbose()

        if self._days_in_future:
            self._today = date.today() + timedelta(days=int(self._days_in_future))
            print(f"Simulating cleanup actions that will occur on {self._today}")
        else:
            self._today = date.today()

        artifactory_session = requests.Session()
        artifactory_session.auth = HTTPBasicAuth(self._user, self._password)

        # Validate that all rules is CleanupPolicy
        for cleanup_rule in rules:
            if not isinstance(cleanup_rule, CleanupPolicy):
                sys.exit(
                    "Rule '{}' is not CleanupPolicy, check this please".format(
                        cleanup_rule
                    )
                )

        if self._policy_name:
            rules = [rule for rule in rules if self._policy_name in rule.name]
            if not rules:
                sys.exit("Rule with name '{}' does not found".format(self._policy_name))

        table = PrettyTable()
        table.field_names = ["Cleanup Policy", "Files count", "Size"]
        table.align["Cleanup Policy"] = "l"
        total_size = 0

        ctx_mgr_block, ctx_mgr_test = get_context_managers()

        for cleanup_rule in rules:  # type: CleanupPolicy
            with ctx_mgr_block(cleanup_rule.name):
                cleanup_rule.init(
                    artifactory_session, self._artifactory_server, self._today
                )

                # prepare
                with ctx_mgr_block("AQL filter"):
                    cleanup_rule.aql_filter()

                # Get artifacts
                with ctx_mgr_block("Get artifacts"):
                    print("*" * 80)
                    print("AQL Query:")
                    print(cleanup_rule.aql_text)
                    print("*" * 80)
                    artifacts = cleanup_rule.get_artifacts()
                print("Found {} artifacts".format(len(artifacts)))

                # Filter
                with ctx_mgr_block("Filter results"):
                    artifacts_to_remove = cleanup_rule.filter(artifacts)
                print(
                    "Found {} artifacts AFTER filtering".format(
                        len(artifacts_to_remove)
                    )
                )

                # Delete or debug
                for artifact in artifacts_to_remove:
                    # test name for teamcity
                    repo_underscore = (
                        artifact["repo"].replace(".", "_").replace("/", "_")
                    )
                    path_underscore = (
                        artifact["path"].replace(".", "_").replace("/", "_")
                    )
                    name_underscore = (
                        artifact["name"].replace(".", "_").replace("/", "_")
                    )
                    test_name = "cleanup.{}.{}_{}".format(
                        repo_underscore, path_underscore, name_underscore
                    )

                    with ctx_mgr_test(test_name):
                        cleanup_rule.delete(artifact, destroy=self._destroy)

            # Info
            count_artifacts = len(artifacts_to_remove)
            print("Deleted artifacts count: {}".format(count_artifacts))
            try:
                artifacts_size = sum([x["size"] for x in artifacts_to_remove])
                total_size += artifacts_size
                artifacts_size = size(artifacts_size)
                print("Summary size: {}".format(artifacts_size))

                table.add_row([cleanup_rule.name, count_artifacts, artifacts_size])
            except KeyError:
                print("Summary size not defined")
            print()

        table.add_row(["", "", ""])
        table.add_row(["Total size: {}".format(size(total_size)), "", ""])
        print(table)


if __name__ == "__main__":
    init_logging()
    ArtifactoryCleanup.run()<|MERGE_RESOLUTION|>--- conflicted
+++ resolved
@@ -10,10 +10,6 @@
 from requests.auth import HTTPBasicAuth
 from artifactory_cleanup.context_managers import get_context_managers
 from artifactory_cleanup.rules.base import CleanupPolicy
-<<<<<<< HEAD
-from artifactory_cleanup.rules.delete import DeleteEmptyFolder
-=======
->>>>>>> 68b69507
 
 
 requests.packages.urllib3.disable_warnings()
@@ -82,23 +78,6 @@
     def main(self):
         # remove trailing slash
         self._artifactory_server = self._artifactory_server.rstrip("/")
-<<<<<<< HEAD
-        if self._remove_empty_folder:
-            rules = [
-                CleanupPolicy(
-                    "Cleaning up empty folders in local repositories",
-                    DeleteEmptyFolder(),
-                )
-            ]
-        else:
-            try:
-                self._config = self._config.replace(".py", "")
-                sys.path.append(".")
-                rules = getattr(importlib.import_module(self._config), "RULES")
-            except ImportError as error:
-                print("Error: {}".format(error))
-                exit(1)
-=======
         try:
             self._config = self._config.replace(".py", "")
             sys.path.append(".")
@@ -106,7 +85,6 @@
         except ImportError as error:
             print("Error: {}".format(error))
             exit(1)
->>>>>>> 68b69507
 
         self._destroy_or_verbose()
 
