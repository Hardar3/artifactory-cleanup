from datetime import timedelta

from artifactory_cleanup.rules import utils
from artifactory_cleanup.rules.base import Rule


class DeleteOlderThan(Rule):
    """Deletes artifacts older than `` days`` days"""

    def __init__(self, *, days):
        self.days = timedelta(days=days)

    def _aql_add_filter(self, aql_query_list):
        older_than_date = self.today - self.days
        older_than_date_txt = older_than_date.isoformat()
        print("Delete artifacts older than {}".format(older_than_date_txt))
        update_dict = {
            "created": {
                "$lt": older_than_date_txt,
            }
        }
        aql_query_list.append(update_dict)
        return aql_query_list


class DeleteWithoutDownloads(Rule):
    """
    Deletes artifacts that have never been downloaded. (DownloadCount=0).
    Better to use with :class:`DeleteOlderThan`
    """

    def _aql_add_filter(self, aql_query_list):
        update_dict = {"stat.downloads": {"$eq": None}}
        aql_query_list.append(update_dict)
        return aql_query_list


class DeleteOlderThanNDaysWithoutDownloads(Rule):
    """
    Deletes artifacts that are older than n days and have not been downloaded.
    """

    def __init__(self, *, days):
        self.days = timedelta(days=days)

    def _aql_add_filter(self, aql_query_list):
        last_day = self.today - self.days
        update_dict = {
            "$and": [
                {"stat.downloads": {"$eq": None}},
                {"created": {"$lte": last_day.isoformat()}},
            ],
        }
        aql_query_list.append(update_dict)
        return aql_query_list


class DeleteNotUsedSinse(Rule):
    """
    Delete artifacts that were downloaded, but for a long time. N days passed.
    Or not downloaded at all from the moment of creation and it's been N days.
    """

    def __init__(self, days):
        self.days = timedelta(days=days)

    def _aql_add_filter(self, aql_query_list):
        last_day = self.today - self.days

        update_dict = {
            "$or": [
                {"stat.downloaded": {"$lte": str(last_day)}},  # Скачивались давно
                {
                    "$and": [
                        {"stat.downloads": {"$eq": None}},  # Не скачивались
                        {"created": {"$lte": str(last_day)}},
                    ]
                },
            ]
        }

        aql_query_list.append(update_dict)

        return aql_query_list


class DeleteEmptyFolder(Rule):
    """
    Remove empty folders.

    If you just want to clean up empty folders - Artifactory must do it automatically.
    We use the rule to help with some specific cases - look at README.md "FAQ: How to clean up Conan repository"
    """

    def _aql_add_filter(self, aql_query_list):
        # Get list of all files and folders
        all_files_dict = {"path": {"$match": "**"}, "type": {"$eq": "any"}}
        aql_query_list.append(all_files_dict)
        return aql_query_list

<<<<<<< HEAD
    def _filter_result(self, result_artifact):
        r = self.artifactory_session.get(
            "{}/api/repositories?type=local".format(self.artifactory_server)
        )
        r.raise_for_status()
        repositories = r.json()

        for count, repository in enumerate(repositories, start=1):
            if repository["packageType"] == "GitLfs":
                # GitLfs should be handled by the jfrog cli: https://jfrog.com/blog/clean-up-your-git-lfs-repositories-with-jfrog-cli/
                print(
                    f"Skipping '{repository['key']}' because it is a Git LFS repository"
                )
                continue

            url = "{}/api/plugins/execute/deleteEmptyDirsPlugin?params=paths={}".format(
                self.artifactory_server, repository["key"]
            )

            print(
                f"Deleting empty folders for '{repository['key']}' - {count} of {len(repositories)}"
            )
            r = self.artifactory_session.post(url)
            r.raise_for_status()

        return []


# under_score - old style of naming
# Keep it for backward compatibility
delete_older_than = DeleteOlderThan
delete_without_downloads = DeleteWithoutDownloads
delete_older_than_n_days_without_downloads = DeleteOlderThanNDaysWithoutDownloads
delete_not_used_since = DeleteNotUsedSinse
delete_empty_folder = DeleteEmptyFolder
=======
    def _filter_result(self, result_artifacts):
        repositories = utils.build_repositories(result_artifacts)
        folders = utils.get_empty_folders(repositories)
        return folders
>>>>>>> 68b69507
<|MERGE_RESOLUTION|>--- conflicted
+++ resolved
@@ -98,33 +98,10 @@
         aql_query_list.append(all_files_dict)
         return aql_query_list
 
-<<<<<<< HEAD
-    def _filter_result(self, result_artifact):
-        r = self.artifactory_session.get(
-            "{}/api/repositories?type=local".format(self.artifactory_server)
-        )
-        r.raise_for_status()
-        repositories = r.json()
-
-        for count, repository in enumerate(repositories, start=1):
-            if repository["packageType"] == "GitLfs":
-                # GitLfs should be handled by the jfrog cli: https://jfrog.com/blog/clean-up-your-git-lfs-repositories-with-jfrog-cli/
-                print(
-                    f"Skipping '{repository['key']}' because it is a Git LFS repository"
-                )
-                continue
-
-            url = "{}/api/plugins/execute/deleteEmptyDirsPlugin?params=paths={}".format(
-                self.artifactory_server, repository["key"]
-            )
-
-            print(
-                f"Deleting empty folders for '{repository['key']}' - {count} of {len(repositories)}"
-            )
-            r = self.artifactory_session.post(url)
-            r.raise_for_status()
-
-        return []
+    def _filter_result(self, result_artifacts):
+        repositories = utils.build_repositories(result_artifacts)
+        folders = utils.get_empty_folders(repositories)
+        return folders
 
 
 # under_score - old style of naming
@@ -133,10 +110,4 @@
 delete_without_downloads = DeleteWithoutDownloads
 delete_older_than_n_days_without_downloads = DeleteOlderThanNDaysWithoutDownloads
 delete_not_used_since = DeleteNotUsedSinse
-delete_empty_folder = DeleteEmptyFolder
-=======
-    def _filter_result(self, result_artifacts):
-        repositories = utils.build_repositories(result_artifacts)
-        folders = utils.get_empty_folders(repositories)
-        return folders
->>>>>>> 68b69507
+delete_empty_folder = DeleteEmptyFolder